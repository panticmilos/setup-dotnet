import * as fs from 'fs';
import * as path from 'path';
import * as core from '@actions/core';
import * as github from '@actions/github';
import * as xmlbuilder from 'xmlbuilder';
import * as xmlParser from 'fast-xml-parser';

export function configAuthentication(
  feedUrl: string,
  existingFileLocation: string = '',
  processRoot: string = process.cwd()
) {
  const existingNuGetConfig: string = path.resolve(
    processRoot,
    existingFileLocation === ''
      ? getExistingNugetConfig(processRoot)
      : existingFileLocation
  );

  const tempNuGetConfig: string = path.resolve(
    processRoot,
    '../',
    'nuget.config'
  );

  writeFeedToFile(feedUrl, existingNuGetConfig, tempNuGetConfig);
}

function isValidKey(key: string): boolean {
  return /^[\w\-\.]+$/i.test(key);
}

function getExistingNugetConfig(processRoot: string) {
  const defaultConfigName = 'nuget.config';
  const configFileNames = fs
    .readdirSync(processRoot)
    .filter(filename => filename.toLowerCase() === defaultConfigName);
  if (configFileNames.length) {
    return configFileNames[0];
  }
  return defaultConfigName;
}

function writeFeedToFile(
  feedUrl: string,
  existingFileLocation: string,
  tempFileLocation: string
) {
  core.info(
    `dotnet-auth: Finding any source references in ${existingFileLocation}, writing a new temporary configuration file with credentials to ${tempFileLocation}`
  );
  let xml: xmlbuilder.XMLElement;
  let sourceKeys: string[] = [];
  let owner: string = core.getInput('owner');
  let sourceUrl: string = feedUrl;
  if (!owner) {
    owner = github.context.repo.owner;
  }

  if (!process.env.NUGET_AUTH_TOKEN) {
    throw new Error(
      'The NUGET_AUTH_TOKEN environment variable was not provided. In this step, add the following: \r\nenv:\r\n  NUGET_AUTH_TOKEN: ${{secrets.GITHUB_TOKEN}}'
    );
  }

  if (fs.existsSync(existingFileLocation)) {
    // get key from existing NuGet.config so NuGet/dotnet can match credentials
    const curContents: string = fs.readFileSync(existingFileLocation, 'utf8');
    const json = xmlParser.parse(curContents, {ignoreAttributes: false});

    if (typeof json.configuration === 'undefined') {
      throw new Error(`The provided NuGet.config seems invalid.`);
    }
<<<<<<< HEAD

    if (json.configuration?.packageSources?.add) {
      const packageSources = json.configuration.packageSources.add;

      if (Array.isArray(packageSources)) {
        packageSources.forEach(source => {
          const value = source['@_value'];
          core.debug(`source '${value}'`);
          if (value.toLowerCase().includes(feedUrl.toLowerCase())) {
            const key = source['@_key'];
            sourceKeys.push(key);
            core.debug(`Found a URL with key ${key}`);
          }
        });
      } else if (
        packageSources['@_value'].toLowerCase().includes(feedUrl.toLowerCase())
      ) {
        const key = packageSources['@_key'];
        sourceKeys.push(key);
        core.debug(`Found a URL with key ${key}`);
=======
    if (typeof json.configuration.packageSources != 'undefined') {
      if (typeof json.configuration.packageSources.add != 'undefined') {
        // file has at least one <add>
        if (typeof json.configuration.packageSources.add[0] === 'undefined') {
          // file has only one <add>
          if (
            json.configuration.packageSources.add['@_value']
              .toLowerCase()
              .includes(feedUrl.toLowerCase())
          ) {
            const key = json.configuration.packageSources.add['@_key'];
            sourceKeys.push(key);
            core.debug(`Found a URL with key ${key}`);
          }
        } else {
          // file has 2+ <add>
          for (
            let i = 0;
            i < json.configuration.packageSources.add.length;
            i++
          ) {
            const source = json.configuration.packageSources.add[i];
            const value = source['@_value'];
            core.debug(`source '${value}'`);
            if (value.toLowerCase().includes(feedUrl.toLowerCase())) {
              const key = source['@_key'];
              sourceKeys.push(key);
              core.debug(`Found a URL with key ${key}`);
            }
          }
        }
>>>>>>> 0705ef02
      }
    }
  }

  xml = xmlbuilder
    .create('configuration')
    .ele('config')
    .ele('add', {key: 'defaultPushSource', value: sourceUrl})
    .up()
    .up();

  if (!sourceKeys.length) {
    let keystring = 'Source';
    xml = xml
      .ele('packageSources')
      .ele('add', {key: keystring, value: sourceUrl})
      .up()
      .up();
    sourceKeys.push(keystring);
  }
  xml = xml.ele('packageSourceCredentials');

  sourceKeys.forEach(key => {
    if (!isValidKey(key)) {
      throw new Error(
        "Source name can contain letters, numbers, and '-', '_', '.' symbols only. Please, fix source name in NuGet.config and try again."
      );
    }

    xml = xml
      .ele(key)
      .ele('add', {key: 'Username', value: owner})
      .up()
      .ele('add', {
        key: 'ClearTextPassword',
        value: process.env.NUGET_AUTH_TOKEN
      })
      .up()
      .up();
  });

  // If NuGet fixes itself such that on Linux it can look for environment variables in the config file (it doesn't seem to work today),
  // use this for the value above
  //           process.platform == 'win32'
  //             ? '%NUGET_AUTH_TOKEN%'
  //             : '$NUGET_AUTH_TOKEN'

  const output = xml.end({pretty: true});
  fs.writeFileSync(tempFileLocation, output);
}
<|MERGE_RESOLUTION|>--- conflicted
+++ resolved
@@ -1,177 +1,154 @@
-import * as fs from 'fs';
-import * as path from 'path';
-import * as core from '@actions/core';
-import * as github from '@actions/github';
-import * as xmlbuilder from 'xmlbuilder';
-import * as xmlParser from 'fast-xml-parser';
-
-export function configAuthentication(
-  feedUrl: string,
-  existingFileLocation: string = '',
-  processRoot: string = process.cwd()
-) {
-  const existingNuGetConfig: string = path.resolve(
-    processRoot,
-    existingFileLocation === ''
-      ? getExistingNugetConfig(processRoot)
-      : existingFileLocation
-  );
-
-  const tempNuGetConfig: string = path.resolve(
-    processRoot,
-    '../',
-    'nuget.config'
-  );
-
-  writeFeedToFile(feedUrl, existingNuGetConfig, tempNuGetConfig);
-}
-
-function isValidKey(key: string): boolean {
-  return /^[\w\-\.]+$/i.test(key);
-}
-
-function getExistingNugetConfig(processRoot: string) {
-  const defaultConfigName = 'nuget.config';
-  const configFileNames = fs
-    .readdirSync(processRoot)
-    .filter(filename => filename.toLowerCase() === defaultConfigName);
-  if (configFileNames.length) {
-    return configFileNames[0];
-  }
-  return defaultConfigName;
-}
-
-function writeFeedToFile(
-  feedUrl: string,
-  existingFileLocation: string,
-  tempFileLocation: string
-) {
-  core.info(
-    `dotnet-auth: Finding any source references in ${existingFileLocation}, writing a new temporary configuration file with credentials to ${tempFileLocation}`
-  );
-  let xml: xmlbuilder.XMLElement;
-  let sourceKeys: string[] = [];
-  let owner: string = core.getInput('owner');
-  let sourceUrl: string = feedUrl;
-  if (!owner) {
-    owner = github.context.repo.owner;
-  }
-
-  if (!process.env.NUGET_AUTH_TOKEN) {
-    throw new Error(
-      'The NUGET_AUTH_TOKEN environment variable was not provided. In this step, add the following: \r\nenv:\r\n  NUGET_AUTH_TOKEN: ${{secrets.GITHUB_TOKEN}}'
-    );
-  }
-
-  if (fs.existsSync(existingFileLocation)) {
-    // get key from existing NuGet.config so NuGet/dotnet can match credentials
-    const curContents: string = fs.readFileSync(existingFileLocation, 'utf8');
-    const json = xmlParser.parse(curContents, {ignoreAttributes: false});
-
-    if (typeof json.configuration === 'undefined') {
-      throw new Error(`The provided NuGet.config seems invalid.`);
-    }
-<<<<<<< HEAD
-
-    if (json.configuration?.packageSources?.add) {
-      const packageSources = json.configuration.packageSources.add;
-
-      if (Array.isArray(packageSources)) {
-        packageSources.forEach(source => {
-          const value = source['@_value'];
-          core.debug(`source '${value}'`);
-          if (value.toLowerCase().includes(feedUrl.toLowerCase())) {
-            const key = source['@_key'];
-            sourceKeys.push(key);
-            core.debug(`Found a URL with key ${key}`);
-          }
-        });
-      } else if (
-        packageSources['@_value'].toLowerCase().includes(feedUrl.toLowerCase())
-      ) {
-        const key = packageSources['@_key'];
-        sourceKeys.push(key);
-        core.debug(`Found a URL with key ${key}`);
-=======
-    if (typeof json.configuration.packageSources != 'undefined') {
-      if (typeof json.configuration.packageSources.add != 'undefined') {
-        // file has at least one <add>
-        if (typeof json.configuration.packageSources.add[0] === 'undefined') {
-          // file has only one <add>
-          if (
-            json.configuration.packageSources.add['@_value']
-              .toLowerCase()
-              .includes(feedUrl.toLowerCase())
-          ) {
-            const key = json.configuration.packageSources.add['@_key'];
-            sourceKeys.push(key);
-            core.debug(`Found a URL with key ${key}`);
-          }
-        } else {
-          // file has 2+ <add>
-          for (
-            let i = 0;
-            i < json.configuration.packageSources.add.length;
-            i++
-          ) {
-            const source = json.configuration.packageSources.add[i];
-            const value = source['@_value'];
-            core.debug(`source '${value}'`);
-            if (value.toLowerCase().includes(feedUrl.toLowerCase())) {
-              const key = source['@_key'];
-              sourceKeys.push(key);
-              core.debug(`Found a URL with key ${key}`);
-            }
-          }
-        }
->>>>>>> 0705ef02
-      }
-    }
-  }
-
-  xml = xmlbuilder
-    .create('configuration')
-    .ele('config')
-    .ele('add', {key: 'defaultPushSource', value: sourceUrl})
-    .up()
-    .up();
-
-  if (!sourceKeys.length) {
-    let keystring = 'Source';
-    xml = xml
-      .ele('packageSources')
-      .ele('add', {key: keystring, value: sourceUrl})
-      .up()
-      .up();
-    sourceKeys.push(keystring);
-  }
-  xml = xml.ele('packageSourceCredentials');
-
-  sourceKeys.forEach(key => {
-    if (!isValidKey(key)) {
-      throw new Error(
-        "Source name can contain letters, numbers, and '-', '_', '.' symbols only. Please, fix source name in NuGet.config and try again."
-      );
-    }
-
-    xml = xml
-      .ele(key)
-      .ele('add', {key: 'Username', value: owner})
-      .up()
-      .ele('add', {
-        key: 'ClearTextPassword',
-        value: process.env.NUGET_AUTH_TOKEN
-      })
-      .up()
-      .up();
-  });
-
-  // If NuGet fixes itself such that on Linux it can look for environment variables in the config file (it doesn't seem to work today),
-  // use this for the value above
-  //           process.platform == 'win32'
-  //             ? '%NUGET_AUTH_TOKEN%'
-  //             : '$NUGET_AUTH_TOKEN'
-
-  const output = xml.end({pretty: true});
-  fs.writeFileSync(tempFileLocation, output);
-}
+import * as fs from 'fs';
+import * as path from 'path';
+import * as core from '@actions/core';
+import * as github from '@actions/github';
+import * as xmlbuilder from 'xmlbuilder';
+import * as xmlParser from 'fast-xml-parser';
+
+export function configAuthentication(
+  feedUrl: string,
+  existingFileLocation: string = '',
+  processRoot: string = process.cwd()
+) {
+  const existingNuGetConfig: string = path.resolve(
+    processRoot,
+    existingFileLocation === ''
+      ? getExistingNugetConfig(processRoot)
+      : existingFileLocation
+  );
+
+  const tempNuGetConfig: string = path.resolve(
+    processRoot,
+    '../',
+    'nuget.config'
+  );
+
+  writeFeedToFile(feedUrl, existingNuGetConfig, tempNuGetConfig);
+}
+
+function isValidKey(key: string): boolean {
+  return /^[\w\-\.]+$/i.test(key);
+}
+
+function getExistingNugetConfig(processRoot: string) {
+  const defaultConfigName = 'nuget.config';
+  const configFileNames = fs
+    .readdirSync(processRoot)
+    .filter(filename => filename.toLowerCase() === defaultConfigName);
+  if (configFileNames.length) {
+    return configFileNames[0];
+  }
+  return defaultConfigName;
+}
+
+function writeFeedToFile(
+  feedUrl: string,
+  existingFileLocation: string,
+  tempFileLocation: string
+) {
+  core.info(
+    `dotnet-auth: Finding any source references in ${existingFileLocation}, writing a new temporary configuration file with credentials to ${tempFileLocation}`
+  );
+  let xml: xmlbuilder.XMLElement;
+  let sourceKeys: string[] = [];
+  let owner: string = core.getInput('owner');
+  let sourceUrl: string = feedUrl;
+  if (!owner) {
+    owner = github.context.repo.owner;
+  }
+
+  if (!process.env.NUGET_AUTH_TOKEN) {
+    throw new Error(
+      'The NUGET_AUTH_TOKEN environment variable was not provided. In this step, add the following: \r\nenv:\r\n  NUGET_AUTH_TOKEN: ${{secrets.GITHUB_TOKEN}}'
+    );
+  }
+
+  if (fs.existsSync(existingFileLocation)) {
+    // get key from existing NuGet.config so NuGet/dotnet can match credentials
+    const curContents: string = fs.readFileSync(existingFileLocation, 'utf8');
+    const json = xmlParser.parse(curContents, {ignoreAttributes: false});
+
+    if (typeof json.configuration === 'undefined') {
+      throw new Error(`The provided NuGet.config seems invalid.`);
+    }
+    if (typeof json.configuration.packageSources != 'undefined') {
+      if (typeof json.configuration.packageSources.add != 'undefined') {
+        // file has at least one <add>
+        if (typeof json.configuration.packageSources.add[0] === 'undefined') {
+          // file has only one <add>
+          if (
+            json.configuration.packageSources.add['@_value']
+              .toLowerCase()
+              .includes(feedUrl.toLowerCase())
+          ) {
+            const key = json.configuration.packageSources.add['@_key'];
+            sourceKeys.push(key);
+            core.debug(`Found a URL with key ${key}`);
+          }
+        } else {
+          // file has 2+ <add>
+          for (
+            let i = 0;
+            i < json.configuration.packageSources.add.length;
+            i++
+          ) {
+            const source = json.configuration.packageSources.add[i];
+            const value = source['@_value'];
+            core.debug(`source '${value}'`);
+            if (value.toLowerCase().includes(feedUrl.toLowerCase())) {
+              const key = source['@_key'];
+              sourceKeys.push(key);
+              core.debug(`Found a URL with key ${key}`);
+            }
+          }
+        }
+      }
+    }
+  }
+
+  xml = xmlbuilder
+    .create('configuration')
+    .ele('config')
+    .ele('add', {key: 'defaultPushSource', value: sourceUrl})
+    .up()
+    .up();
+
+  if (!sourceKeys.length) {
+    let keystring = 'Source';
+    xml = xml
+      .ele('packageSources')
+      .ele('add', {key: keystring, value: sourceUrl})
+      .up()
+      .up();
+    sourceKeys.push(keystring);
+  }
+  xml = xml.ele('packageSourceCredentials');
+
+  sourceKeys.forEach(key => {
+    if (!isValidKey(key)) {
+      throw new Error(
+        "Source name can contain letters, numbers, and '-', '_', '.' symbols only. Please, fix source name in NuGet.config and try again."
+      );
+    }
+
+    xml = xml
+      .ele(key)
+      .ele('add', {key: 'Username', value: owner})
+      .up()
+      .ele('add', {
+        key: 'ClearTextPassword',
+        value: process.env.NUGET_AUTH_TOKEN
+      })
+      .up()
+      .up();
+  });
+
+  // If NuGet fixes itself such that on Linux it can look for environment variables in the config file (it doesn't seem to work today),
+  // use this for the value above
+  //           process.platform == 'win32'
+  //             ? '%NUGET_AUTH_TOKEN%'
+  //             : '$NUGET_AUTH_TOKEN'
+
+  const output = xml.end({pretty: true});
+  fs.writeFileSync(tempFileLocation, output);
+}